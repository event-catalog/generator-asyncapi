import { join } from 'node:path';
import plugin from '../../src/index';

process.env.PROJECT_DIR = join(__dirname, 'catalog');

async function main() {
  await plugin(
    {},
    {
<<<<<<< HEAD
      path: [join(__dirname, 'account-service.asyncapi.yml'), join(__dirname, 'orders-service.asyncapi.yml')],
=======
      services: [{ path: join(__dirname, 'account-service.yml') }, { path: join(__dirname, 'orders-service.yml') }],
>>>>>>> bc5cecad
      domain: { id: 'orders', name: 'Street', version: '1.0.0' },
    }
  );
}

main();<|MERGE_RESOLUTION|>--- conflicted
+++ resolved
@@ -7,11 +7,7 @@
   await plugin(
     {},
     {
-<<<<<<< HEAD
-      path: [join(__dirname, 'account-service.asyncapi.yml'), join(__dirname, 'orders-service.asyncapi.yml')],
-=======
-      services: [{ path: join(__dirname, 'account-service.yml') }, { path: join(__dirname, 'orders-service.yml') }],
->>>>>>> bc5cecad
+      services: [{ path: join(__dirname, 'account-service.asyncapi.yml') }, { path: join(__dirname, 'orders-service.asyncapi.yml') }],
       domain: { id: 'orders', name: 'Street', version: '1.0.0' },
     }
   );
