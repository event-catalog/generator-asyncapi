--- conflicted
+++ resolved
@@ -42,7 +42,7 @@
   services: Service[];
   domain?: Domain;
   debug?: boolean;
-  keepOriginalSpec?: boolean;
+  saveParsedSpecFile?: boolean;
 };
 
 export default async (config: any, options: Props) => {
@@ -257,16 +257,12 @@
       serviceId,
       {
         fileName: service.path.split('/').pop() || 'asyncapi.yml',
-<<<<<<< HEAD
-        content: options.keepOriginalSpec ? 
-          await readFile(service.path, 'utf8') :
-          yaml.dump(document.meta().asyncapi.parsed, { noRefs: true })
-
-=======
-        content: service.path.endsWith('.json')
-          ? JSON.stringify(document.meta().asyncapi.parsed, null, 4)
-          : yaml.dump(document.meta().asyncapi.parsed, { noRefs: true }),
->>>>>>> b4158828
+        content:
+          (options.saveParsedSpecFile ?? true)
+            ? service.path.endsWith('.json')
+              ? JSON.stringify(document.meta().asyncapi.parsed, null, 4)
+              : yaml.dump(document.meta().asyncapi.parsed, { noRefs: true })
+            : await readFile(service.path, 'utf8'),
       },
       version
     );
