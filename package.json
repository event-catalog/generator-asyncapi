--- conflicted
+++ resolved
@@ -35,11 +35,7 @@
   "module": "./dist/index.mjs",
   "types": "./dist/index.d.ts",
   "dependencies": {
-<<<<<<< HEAD
-    "@asyncapi/optimizer": "^1.0.3",
-=======
     "@asyncapi/avro-schema-parser": "^3.0.24",
->>>>>>> 21a2d033
     "@asyncapi/parser": "^3.2.2",
     "@changesets/cli": "^2.27.7",
     "@eventcatalog/sdk": "^0.1.1",
